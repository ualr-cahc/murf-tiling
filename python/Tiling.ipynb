--- conflicted
+++ resolved
@@ -79,7 +79,6 @@
     "}\n",
     "makeTiles(input_filepaths, output_dir, 8, 25)\n",
     "\n"
-<<<<<<< HEAD
    ]
   },
   {
@@ -91,19 +90,17 @@
    "source": [
     "from shutil import rmtree\n",
     "rmtree(\"e:/test/tiles\")"
-=======
->>>>>>> 61606ee8
    ]
   },
   {
    "cell_type": "code",
    "execution_count": 2,
-<<<<<<< HEAD
    "id": "2e7dcae7",
    "metadata": {},
    "outputs": [],
    "source": [
-    "from tileTools.dbConnect import dbConnect"
+    "from shutil import rmtree\n",
+    "rmtree(\"e:/test/tiles\")"
    ]
   },
   {
@@ -180,15 +177,15 @@
     "File \"d:\\ualr-cahc\\murf-tiling\\env\\lib\\site-packages\\mysql\\connector\\connection_cext.py\", line 684, in prepare_for_mysql    \n",
     "    result = self._cmysql.convert_to_mysql(*params)    \n",
     "    _mysql_connector.MySQLInterfaceError: Python type function cannot be converted"
-=======
-   "id": "9a90bd9a",
-   "metadata": {},
-   "outputs": [],
-   "source": [
-    "from shutil import rmtree\n",
-    "rmtree(\"e:/test/tiles\")"
->>>>>>> 61606ee8
-   ]
+   ]
+  },
+  {
+   "cell_type": "code",
+   "execution_count": null,
+   "id": "bee23485",
+   "metadata": {},
+   "outputs": [],
+   "source": []
   }
  ],
  "metadata": {
